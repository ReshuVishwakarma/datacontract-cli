{
    "fields": [
      {
        "name": "ordertime",
        "doc": "My Field",
        "type": "long"
      },
      {
        "name": "orderid",
        "type": "int"
      },
      {
        "name": "itemid",
        "type": "string"
      },
      {
        "name": "material",
<<<<<<< HEAD
=======
        "doc": "An optional field",
>>>>>>> d6589684
        "type": [
            "null",
            {
                "type": "string",
                "avro.java.string": "String"
            }
        ]
      },
      {
        "name": "orderunits",
        "type": "double"
      },
      {
        "name": "emailadresses",
        "doc": "Different email adresses of a customer",
        "type": {
          "type": "array",
          "items": "string",
          "format": "email",
          "pattern": "^.*@.*$"
        }
      },
      {
        "name": "address",
        "type": {
          "fields": [
            {
              "name": "city",
              "type": "string"
            },
            {
              "name": "state",
              "type": "string"
            },
            {
              "name": "zipcode",
              "type": "long"
            }
          ],
          "name": "address",
          "type": "record"
        }
      }
    ],
    "name": "orders",
    "doc": "My Model",
    "type": "record",
    "namespace": "com.sample.schema"
  }<|MERGE_RESOLUTION|>--- conflicted
+++ resolved
@@ -15,10 +15,7 @@
       },
       {
         "name": "material",
-<<<<<<< HEAD
-=======
         "doc": "An optional field",
->>>>>>> d6589684
         "type": [
             "null",
             {
