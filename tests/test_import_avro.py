import logging

import yaml
from typer.testing import CliRunner

from datacontract.cli import app
from datacontract.data_contract import DataContract

logging.basicConfig(level=logging.DEBUG, force=True)

avro_file_path = "examples/avro/data/orders.avsc"
avro_arrays_file_path = "examples/avro/data/arrays.avsc"


def test_cli():
    runner = CliRunner()
    result = runner.invoke(
        app,
        [
            "import",
            "--format",
            "avro",
            "--source",
            avro_file_path,
        ],
    )
    assert result.exit_code == 0


def test_import_avro_schema():
    result = DataContract().import_from_source("avro", avro_file_path)

    expected = """
dataContractSpecification: 0.9.3
id: my-data-contract-id
info:
  title: My Data Contract
  version: 0.0.1
models:
  orders:
    type: table
    description: My Model
    namespace: com.sample.schema
    fields:
      ordertime:
        type: long
        description: My Field
        required: true
      orderid:
        type: int
        required: true
      itemid:
        type: string
        required: true
      material:
        type: string
        required: false
<<<<<<< HEAD
      orderunits:
        type: double
        required: true
      emailadresses:
        type: array
        description: Different email adresses of a customer
        items:
           type: string
           format: email
           pattern: ^.*@.*$
        required: true
=======
        description: An optional field
      orderunits:
        type: double
        required: true
>>>>>>> d6589684
      address:
        type: object
        required: true
        fields:
          city:
            type: string
            required: true
          state:
            type: string
            required: true
          zipcode:
            type: long
            required: true
    """
    print("Result:\n", result.to_yaml())
    assert yaml.safe_load(result.to_yaml()) == yaml.safe_load(expected)
    assert DataContract(data_contract_str=expected).lint(enabled_linters="none").has_passed()


def test_import_avro_arrays_of_records_and_nested_arrays():
    result = DataContract().import_from_source("avro", avro_arrays_file_path)

    expected = """
dataContractSpecification: 0.9.3
id: my-data-contract-id
info:
  title: My Data Contract
  version: 0.0.1
models:
  orders:
    description: My Model
    type: table
    fields:
      orderid:
        type: int
        required: true
      adresses:
        type: array
        required: true
        description: Adresses of a customer
        items:
          type: object
          fields:
            city:
              type: string
              required: true
            state:
              type: string
              required: true
            zipcode:
              type: long
              required: true
      nestedArrays:
        type: array
        required: true
        description: Example schema for an array of arrays
        items:
          type: array
          items:
            type: int
"""
    print("Result:\n", result.to_yaml())
    assert yaml.safe_load(result.to_yaml()) == yaml.safe_load(expected)
    assert DataContract(data_contract_str=expected).lint(enabled_linters="none").has_passed()<|MERGE_RESOLUTION|>--- conflicted
+++ resolved
@@ -55,7 +55,7 @@
       material:
         type: string
         required: false
-<<<<<<< HEAD
+        description: An optional field
       orderunits:
         type: double
         required: true
@@ -67,12 +67,6 @@
            format: email
            pattern: ^.*@.*$
         required: true
-=======
-        description: An optional field
-      orderunits:
-        type: double
-        required: true
->>>>>>> d6589684
       address:
         type: object
         required: true
